--- conflicted
+++ resolved
@@ -82,14 +82,11 @@
         variable -backup    ".bak"
         # Default initialisation steps for machines
         variable -steps     {shares registries files images prelude networks compose addendum applications}
-<<<<<<< HEAD
         # Automount extensions
         variable -automount {.zip .tar .kit}
-=======
         # Machinery specific defaults for machine creation (dictionary, per
         # driver). Must use long-options with double-dash here only!!
         variable -defaults  {virtualbox {--virtualbox-no-vtx-check}}
->>>>>>> 7c01f847
         # Steps that should be executed on managers (patterns)
         variable manager    {ap* n*}
         # Supported sharing types.
